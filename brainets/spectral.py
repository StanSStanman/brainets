"""Spectral functions."""
import logging

import numpy as np

from mne.time_frequency import tfr_multitaper


<<<<<<< HEAD
logger = logging.getLogger('brainets')

def mt_config(name, freqs):
    """Get multitaper input parameters according to a config.

    Parameters
    ----------
    name : string
        Configuration name. Could be 
    """
    if name == 'julien':
        is_low = freqs <= 30.
        n_cycles = np.zeros_like(freqs)
        n_cycles[is_low] = freqs[is_low] / 6.
        n_cycles[~is_low] = 0.2 * freqs[~is_low]
        time_bandwidth = 4.
    return n_cycles, 


def mt_gamma(epoch, f=100., n_cycles=12, time_bandwidth=20., **kw):
    """Extract gamma activity around a central frequency.
=======
def mt_hga(epoch, f=100., n_cycles=12, time_bandwidth=20., **kw):
    """Extract high-gamma activity (HGA) around a central frequency.
>>>>>>> c27a0032

    The HGA is extracted using the `mne.time_frequency.tfr_multitaper`
    function.

    Parameters
    ----------
    epoch : mne.Epochs
        Instance of mne.Epochs
    f : float | 100.
        The central high-gamma frequency
    n_cycles : int | 12
        The number of cycles to use for the frequency resolution.
    time_bandwidth : float | 20.
        Time x (Full) Bandwidth product.
    karg : dict | {}
        Additional arguments are passed to the `tfr_multitaper` function.

    Returns
    -------
    tf : AverageTFR | EpochsTFR
        The averaged or single-trial HGA.
    """
    assert isinstance(f, (int, float))
    freq = np.array([f])
    tf = tfr_multitaper(epoch, freq, freq / n_cycles, return_itc=False,
                        time_bandwidth=time_bandwidth, **kw)
    return tf<|MERGE_RESOLUTION|>--- conflicted
+++ resolved
@@ -6,32 +6,27 @@
 from mne.time_frequency import tfr_multitaper
 
 
-<<<<<<< HEAD
 logger = logging.getLogger('brainets')
 
-def mt_config(name, freqs):
-    """Get multitaper input parameters according to a config.
+# def mt_config(name, freqs):
+#     """Get multitaper input parameters according to a config.
 
-    Parameters
-    ----------
-    name : string
-        Configuration name. Could be 
-    """
-    if name == 'julien':
-        is_low = freqs <= 30.
-        n_cycles = np.zeros_like(freqs)
-        n_cycles[is_low] = freqs[is_low] / 6.
-        n_cycles[~is_low] = 0.2 * freqs[~is_low]
-        time_bandwidth = 4.
-    return n_cycles, 
+#     Parameters
+#     ----------
+#     name : string
+#         Configuration name.
+#     """
+#     if name == 'julien':
+#         is_low = freqs <= 30.
+#         n_cycles = np.zeros_like(freqs)
+#         n_cycles[is_low] = freqs[is_low] / 6.
+#         n_cycles[~is_low] = 0.2 * freqs[~is_low]
+#         time_bandwidth = 4.
+#     return n_cycles,
 
 
-def mt_gamma(epoch, f=100., n_cycles=12, time_bandwidth=20., **kw):
-    """Extract gamma activity around a central frequency.
-=======
 def mt_hga(epoch, f=100., n_cycles=12, time_bandwidth=20., **kw):
     """Extract high-gamma activity (HGA) around a central frequency.
->>>>>>> c27a0032
 
     The HGA is extracted using the `mne.time_frequency.tfr_multitaper`
     function.
